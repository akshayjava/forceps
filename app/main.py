--- conflicted
+++ resolved
@@ -338,7 +338,6 @@
     st.session_state.phase2_status = "idle"
 if "index_error" not in st.session_state:
     st.session_state.index_error = None
-<<<<<<< HEAD
 if "redis_host" not in st.session_state:
     st.session_state.redis_host = os.environ.get("REDIS_HOST", "127.0.0.1")
 if "redis_port" not in st.session_state:
@@ -346,6 +345,12 @@
         st.session_state.redis_port = int(os.environ.get("REDIS_PORT", "6379"))
     except Exception:
         st.session_state.redis_port = 6379
+if "case_type" not in st.session_state:
+    st.session_state.case_type = None # Can be 'full' or 'triage'
+if "search_distances" not in st.session_state:
+    st.session_state.search_distances = {}
+if "selected_items" not in st.session_state:
+    st.session_state.selected_items = set()
 
 # Sidebar: Redis connection settings
 st.sidebar.markdown("### Redis Settings")
@@ -358,14 +363,6 @@
         st.sidebar.success(f"Connected to Redis at {st.session_state.redis_host}:{st.session_state.redis_port}")
     except Exception as e:
         st.sidebar.error(f"Redis connection failed: {e}")
-=======
-if "case_type" not in st.session_state:
-    st.session_state.case_type = None # Can be 'full' or 'triage'
-if "search_distances" not in st.session_state:
-    st.session_state.search_distances = {}
-if "selected_items" not in st.session_state:
-    st.session_state.selected_items = set()
->>>>>>> cc388151
 
 def _get_query_params_compat():
     try:
@@ -1060,56 +1057,11 @@
     st.header("Search")
     col1, col2 = st.columns([3,1])
     with col1:
-<<<<<<< HEAD
+        # Unified simple search UI (top of page)
         nl_query = st.text_input("Natural language query (optional)", key="nl_query_top")
         tag_query = st.text_input("Filter by tag (optional)", help="Show only images whose tags include this exact term", key="tag_query_top")
         uploaded = st.file_uploader("Or upload an image for search", type=["jpg","png","jpeg","bmp","gif"], key="uploader_top")
         run_search = st.button("Run Search", key="run_search_top")
-=======
-        # Define search variables that will be used by the logic later
-        run_search = False
-        nl_query = None
-        uploaded = None
-        hash_type = None
-        hash_value = None
-        hamming_distance = 0
-
-        # Conditionally display the search UI based on the loaded case type
-        if st.session_state.get("case_type") == "full":
-            st.subheader("Hybrid Search (Vector + Keyword)")
-            nl_query = st.text_input("Natural language query", key="nl_query", help="Use natural language for semantic search or keywords for text search.")
-            uploaded = st.file_uploader("Image similarity search", type=["jpg","png","jpeg","bmp","gif"], key="img_upload")
-            if st.button("Run Full Search", key="run_full_search"):
-                run_search = True
-
-        elif st.session_state.get("case_type") == "triage":
-            st.subheader("Triage Search (Hash Matching)")
-
-            available_hashes = []
-            if st.session_state.get("manifest"):
-                first_item = next(iter(st.session_state.manifest.values()), None)
-                if first_item and isinstance(first_item.get('hashes'), dict):
-                    available_hashes = sorted(list(first_item['hashes'].keys()))
-
-            if not available_hashes:
-                st.warning("No hashes found in the manifest for this case.")
-            else:
-                hash_type = st.selectbox("Hash Type", options=available_hashes, key="hash_type")
-                hash_value = st.text_input("Hash Value to Match", key="hash_value")
-
-                is_perceptual = 'hash' in (hash_type or '').lower() and 'sha' not in (hash_type or '').lower()
-                if is_perceptual:
-                    hamming_distance = st.slider("Max Hamming Distance", 0, 64, 8, key="hamming_dist", help="Finds images with perceptually similar hashes within this distance.")
-
-                if st.button("Run Hash Search", key="run_hash_search"):
-                    run_search = True
-
-        else:
-            st.info("Load a case from the sidebar to begin searching.")
-
-        # Shared filter for tags, available in both modes
-        tag_query = st.text_input("Filter results by tag", help="Show only images whose tags include this exact term.", key="tag_query")
->>>>>>> cc388151
     with col2:
         st.markdown("**Index readiness**")
         # Update phase flags from Redis stats if available
@@ -1173,49 +1125,21 @@
 
     results = st.session_state.get("last_results", [])
     if run_search:
-<<<<<<< HEAD
-        results = []
+        results = [] # Start with an empty list for new search results
+        st.session_state.search_distances = {} # Clear old distances
         vector_results = set()
         keyword_results = set()
-
-        # 1. Vector Search (FAISS)
-        if nl_query and st.session_state.get("faiss_clip"):
-            q_emb = compute_clip_text_embedding(nl_query, clip_model)
-            _, I = st.session_state.faiss_clip.search(np.array([q_emb], dtype=np.float32), 100)
-            vector_results.update([st.session_state.index_paths[i] for i in I[0] if i != -1])
-        elif uploaded:
-            tmp = Image.open(uploaded).convert("RGB")
-            vit_t = preprocess_vit(tmp).unsqueeze(0)
-            # Force ViT-only query to match index dimension
-            q_comb, _ = compute_batch_embeddings([vit_t.squeeze(0)], [], vit_model, None)
-            q_emb = q_comb[0].astype(np.float32)
-
-            if st.session_state.get("faiss_combined"):
-                idx_to_use = st.session_state.faiss_combined
-                if st.session_state.get("pca_obj"):
-                    q_emb = st.session_state.pca_obj.apply_py(np.array([q_emb]))[0]
-
-                _, I = idx_to_use.search(np.array([q_emb], dtype=np.float32), 100)
-=======
-        results = [] # Start with an empty list for new search results
-        st.session_state.search_distances = {} # Clear old distances
-
-        # --- Full Mode Search Logic ---
-        if st.session_state.get("case_type") == "full":
-            vector_results = set()
-            keyword_results = set()
 
             # 1. Vector Search (FAISS)
             if nl_query and st.session_state.get("faiss_clip"):
                 q_emb = compute_clip_text_embedding(nl_query, clip_model)
                 _, I = st.session_state.faiss_clip.search(np.array([q_emb], dtype=np.float32), 100)
->>>>>>> cc388151
                 vector_results.update([st.session_state.index_paths[i] for i in I[0] if i != -1])
             elif uploaded:
                 tmp = Image.open(uploaded).convert("RGB")
                 vit_t = preprocess_vit(tmp).unsqueeze(0)
-                clip_t = (preprocess_clip(tmp).unsqueeze(0) if preprocess_clip is not None else None)
-                q_comb, _ = compute_batch_embeddings([vit_t.squeeze(0)], [clip_t.squeeze(0)] if clip_t is not None else [], vit_model, clip_model)
+                # Force ViT-only query to match index dimension
+                q_comb, _ = compute_batch_embeddings([vit_t.squeeze(0)], [], vit_model, None)
                 q_emb = q_comb[0].astype(np.float32)
 
                 if st.session_state.get("faiss_combined"):
@@ -1601,15 +1525,16 @@
                 combined_idx_path = index_dir / "combined.index"
                 if combined_idx_path.exists():
                     st.session_state.faiss_combined = faiss.read_index(str(combined_idx_path))
-<<<<<<< HEAD
-                    st.success("Loaded combined index.")
+                    st.session_state.case_type = "full" # This is a full-featured case
+                    st.success("Loaded 'full' case with vector index.")
                     try:
                         if getattr(st.session_state.faiss_combined, "ntotal", 0) > 0:
                             st.session_state.phase1_ready = True
                     except Exception:
                         pass
                 else:
-                     st.error("combined.index not found in directory.")
+                    st.session_state.case_type = "triage"
+                    st.warning("Loaded 'triage' case. Vector search will be disabled.")
 
                 # Load manifest
                 manifest_path = index_dir / "manifest.json"
@@ -1636,14 +1561,8 @@
                         pass
                 else:
                     st.error("manifest.json not found in directory.")
-=======
-                    st.session_state.case_type = "full" # This is a full-featured case
-                    st.success("Loaded 'full' case with vector index.")
-                else:
-                    st.session_state.case_type = "triage"
-                    st.warning("Loaded 'triage' case. Vector search will be disabled.")
->>>>>>> cc388151
-
+
+                # Load optional clip index
                 clip_idx_path = index_dir / "clip.index"
                 if clip_idx_path.exists():
                     st.session_state.faiss_clip = faiss.read_index(str(clip_idx_path))
