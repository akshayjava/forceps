# Large and generated files
cache/
build/
dist/
*.mmap
*.index
*.zip
*.DS_Store

.venv/
<<<<<<< HEAD
venv_forceps/

# Python cache
__pycache__/
*.pyc

# Test artifacts
.pytest_cache/
coverage.xml
htmlcov/

# Models
models/

# Output
output/
output_index/
=======
venv_forceps/
>>>>>>> 0baa5e76
<|MERGE_RESOLUTION|>--- conflicted
+++ resolved
@@ -8,7 +8,6 @@
 *.DS_Store
 
 .venv/
-<<<<<<< HEAD
 venv_forceps/
 
 # Python cache
@@ -25,7 +24,4 @@
 
 # Output
 output/
-output_index/
-=======
-venv_forceps/
->>>>>>> 0baa5e76
+output_index/